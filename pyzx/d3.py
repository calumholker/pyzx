# PyZX - Python library for quantum circuit rewriting 
#        and optimisation using the ZX-calculus
# Copyright (C) 2018 - Aleks Kissinger and John van de Wetering

# This program is free software: you can redistribute it and/or modify
# it under the terms of the GNU General Public License as published by
# the Free Software Foundation, either version 3 of the License, or
# (at your option) any later version.

# This program is distributed in the hope that it will be useful,
# but WITHOUT ANY WARRANTY; without even the implied warranty of
# MERCHANTABILITY or FITNESS FOR A PARTICULAR PURPOSE.  See the
# GNU General Public License for more details.

# You should have received a copy of the GNU General Public License
# along with this program.  If not, see <https://www.gnu.org/licenses/>.

import json
from fractions import Fraction

__all__ = ['init', 'draw']

try:
    from IPython.display import display, HTML
    in_notebook = True
    javascript_location = '../js'
except ImportError:
    in_notebook = False
    javascript_location = '/js'
    try:
        from browser import document, html
        in_webpage = True
    except ImportError:
        in_webpage = False

# Provides functions for displaying pyzx graphs in jupyter notebooks using d3

_d3_display_seq = 0
<<<<<<< HEAD


=======
javascript_location = '../js'
>>>>>>> c61f729f

# TODO: avoid duplicate (copied from drawing.py)
def phase_to_s(a):
    if not a: return ''
    if not isinstance(a, Fraction):
        a = Fraction(a)
    ns = '' if a.numerator == 1 else str(a.numerator)
    ds = '' if a.denominator == 1 else '/' + str(a.denominator)

    # unicode 0x03c0 = pi
    return ns + '\u03c0' + ds

def draw(g, scale=None, auto_hbox=True):
    global _d3_display_seq

    if not in_notebook and not in_webpage: 
        raise Exception("This method only works when loaded in a webpage or Jupyter notebook")

    if not hasattr(g, 'vertices'):
        g = g.to_graph()

    _d3_display_seq += 1
    seq = _d3_display_seq

    if scale == None:
        scale = 800 / (g.depth() + 2)
        if scale > 50: scale = 50
        if scale < 20: scale = 20

    node_size = 0.2 * scale
    if node_size < 2: node_size = 2

    w = (g.depth() + 2) * scale
    h = (g.qubit_count() + 3) * scale

    nodes = [{'name': str(v),
              'x': (g.row(v) + 1) * scale,
              'y': (g.qubit(v) + 2) * scale,
              't': g.type(v),
              'phase': phase_to_s(g.phase(v)) }
             for v in g.vertices()]
    links = [{'source': str(g.edge_s(e)),
              'target': str(g.edge_t(e)),
              't': g.edge_type(e) } for e in g.edges()]
    graphj = json.dumps({'nodes': nodes, 'links': links})
    text = """
        <div style="overflow:auto" id="graph-output-{0}"></div>
        <script type="text/javascript">
        require.config({{ baseUrl: "{1}",
                         paths: {{d3: "d3.v4.min"}} }});
        require(['pyzx'], function(pyzx) {{
            pyzx.showGraph('#graph-output-{0}',
            JSON.parse('{2}'), {3}, {4}, {5}, {6});
        }});
        </script>
        """.format(seq, javascript_location, graphj, w, h, node_size,
            'true' if auto_hbox else 'false')
    if in_notebook:
        display(HTML(text))
    elif in_webpage:
        d = html.DIV(style={"overflow": "auto"}, id="graph-output-{}".format(seq))
        source = """
        require(['pyzx'], function(pyzx) {{
            pyzx.showGraph('#graph-output-{0}',
            JSON.parse('{2}'), {3}, {4}, {5});
        }});
        """.format(seq, javascript_location, graphj, w, h, node_size)
        s = html.SCRIPT(source, type="text/javascript")
        return d,s<|MERGE_RESOLUTION|>--- conflicted
+++ resolved
@@ -36,12 +36,8 @@
 # Provides functions for displaying pyzx graphs in jupyter notebooks using d3
 
 _d3_display_seq = 0
-<<<<<<< HEAD
 
-
-=======
-javascript_location = '../js'
->>>>>>> c61f729f
+# javascript_location = '../js'
 
 # TODO: avoid duplicate (copied from drawing.py)
 def phase_to_s(a):
