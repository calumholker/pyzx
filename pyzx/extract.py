# PyZX - Python library for quantum circuit rewriting 
#        and optimization using the ZX-calculus
# Copyright (C) 2018 - Aleks Kissinger and John van de Wetering

# Licensed under the Apache License, Version 2.0 (the "License");
# you may not use this file except in compliance with the License.
# You may obtain a copy of the License at

#    http://www.apache.org/licenses/LICENSE-2.0

# Unless required by applicable law or agreed to in writing, software
# distributed under the License is distributed on an "AS IS" BASIS,
# WITHOUT WARRANTIES OR CONDITIONS OF ANY KIND, either express or implied.
# See the License for the specific language governing permissions and
# limitations under the License.

__all__ = ['extract_circuit', 'extract_simple', 'graph_to_swaps', 'lookahead_extract_base', 'lookahead_full',
           'lookahead_fast', 'lookahead_extract']

from fractions import Fraction
import itertools

from .utils import EdgeType, VertexType, toggle_edge
from .linalg import Mat2, Z2
from .simplify import id_simp, tcount
from .rules import apply_rule, pivot, match_spider_parallel, spider
from .circuit import Circuit
from .circuit.gates import Gate, ParityPhase, CNOT, HAD, ZPhase, XPhase, CZ, CX, SWAP, InitAncilla

from .graph.base import BaseGraph, VT, ET

from typing import List, Optional, Tuple, Dict, Set, Union, Iterator


def bi_adj(g: BaseGraph[VT,ET], vs:List[VT], ws:List[VT]) -> Mat2:
    """Construct a biadjacency matrix between the supplied list of vertices
    ``vs`` and ``ws``."""
    return Mat2([[1 if g.connected(v,w) else 0 for v in vs] for w in ws])

def connectivity_from_biadj(
        g: BaseGraph[VT,ET], 
        m: Mat2, 
        left:List[VT], 
        right: List[VT], 
        edgetype:EdgeType.Type=EdgeType.HADAMARD):
    """Replace the connectivity in ``g`` between the vertices in ``left`` and ``right``
    by the biadjacency matrix ``m``. The edges will be of type ``edgetype``."""
    for i in range(len(right)):
        for j in range(len(left)):
            if m.data[i][j] and not g.connected(right[i],left[j]):
                g.add_edge(g.edge(right[i],left[j]),edgetype)
            elif not m.data[i][j] and g.connected(right[i],left[j]):
                g.remove_edge(g.edge(right[i],left[j]))

def streaming_extract(
        g:BaseGraph[VT,ET], 
        optimize_czs:bool=True, 
        optimize_cnots:int=2, 
        quiet:bool=True
        ) -> Circuit:
    print("This function is deprecated. Call extract_circuit() instead.")
    return extract_circuit(g, optimize_czs, optimize_cnots, quiet)

def permutation_as_swaps(perm:Dict[int,int]) -> List[Tuple[int,int]]:
    """Returns a series of swaps that realises the given permutation. 

    Args:
        perm: A dictionary where both keys and values take values in 0,1,...,n."""
    swaps = []
    l = [perm[i] for i in range(len(perm))]
    pinv = {v:k for k,v in perm.items()}
    linv = [pinv[i] for i in range(len(pinv))]
    for i in range(len(perm)):
        if l[i] == i: continue
        t1 = l[i]
        t2 = linv[i]
        swaps.append((i,t2))
        #l[i] = i
        #linv[i] = i
        l[t2] = t1
        linv[t1] = t2
    return swaps


def column_optimal_swap(m: Mat2) -> Dict[int,int]:
    """Given a matrix m, tries to find a permutation of the columns such that
    there are as many ones on the diagonal as possible. 
    This reduces the number of row operations needed to do Gaussian elimination.
    """
    r, c = m.rows(), m.cols()
    connections:  Dict[int,Set[int]] = {i: set() for i in range(r)}
    connectionsr: Dict[int,Set[int]] = {j: set() for j in range(c)}

    for i in range(r):
            for j in range(c):
                if m.data[i][j]: 
                    connections[i].add(j)
                    connectionsr[j].add(i)

    target = _find_targets(connections, connectionsr)
    if target is None: target = dict()
    #target = {v:k for k,v in target.items()}
    left = list(set(range(c)).difference(target.values()))
    right = list(set(range(c)).difference(target.keys()))
    for i in range(len(left)):
        target[right[i]] = left[i]
    return target

def _find_targets(
        conn: Dict[int,Set[int]], 
        connr: Dict[int,Set[int]], 
        target:Dict[int,int]={}
        ) -> Optional[Dict[int,int]]:
    """Helper function for :func:`column_optimal_swap`.
    Recursively makes a choice for a permutation that places additional ones on the diagonal.
    Backtracks when it gets stuck in an unfavorable configuration."""
    target = target.copy()
    r = len(conn)
    c = len(connr)
    
    claimedcols = set(target.keys())
    claimedrows = set(target.values())
    
    while True:
        min_index = -1
        min_options = set(range(1000))
        for i in range(r):
            if i in claimedrows: continue
            s = conn[i] - claimedcols # The free columns
            if len(s) == 1:
                j = s.pop()
                target[j] = i
                claimedcols.add(j)
                claimedrows.add(i)
                break
            if len(s) == 0: return None # contradiction
            found_col = False
            for j in s:
                t = connr[j] - claimedrows
                if len(t) == 1: # j can only be connected to i
                    target[j] = i
                    claimedcols.add(j)
                    claimedrows.add(i)
                    found_col = True
                    break
            if found_col: break
            if len(s) < len(min_options):
                min_index = i
                min_options = s
        else: # Didn't find any forced choices
            if not (conn.keys() - claimedrows): # we are done
                return target
            if min_index == -1: raise ValueError("This shouldn't happen ever")
            # Start depth-first search
            tgt = target.copy()
            #print("backtracking on", min_index)
            for i2 in min_options:
                #print("trying option", i2)
                tgt[i2] = min_index
                new_target = _find_targets(conn, connr, tgt)
                if new_target: return new_target
            #print("Unsuccessful")
            return target


def xor_rows(l1: List[Z2], l2: List[Z2]) -> List[Z2]:
    return [0 if l1[i]==l2[i] else 1 for i in range(len(l1))]


def find_minimal_sums(m: Mat2, reversed_search=False) -> Optional[Tuple[int, ...]]:
    """Returns a list of rows in m that can be added together to reduce one of the rows so that
    it only contains a single 1. Used in :func:`greedy_reduction`"""
    r = m.rows()
    d = m.data
    if any(sum(r) == 1 for r in d):
        return tuple()
    combs:  Dict[Tuple[int, ...], List[Z2]] = {(i,): d[i] for i in range(r)}
    combs2: Dict[Tuple[int, ...], List[Z2]] = {}
    iterations = 0
    while True:
        combs2 = {}
        for index, l in combs.items():
            max_index: int = max(index)
            rr: range = range(max_index + 1, r) if not reversed_search else range(r - 1, max_index, -1)
            for k in rr:
                # Unrolled xor_rows(combs[index],d[k])
                row: List[Z2] = [0 if v1 == v2 else 1 for v1, v2 in zip(combs[index], d[k])]
                # row = xor_rows(combs[index],d[k])
                if sum(row) == 1:
                    return (*index, k)
                combs2[(*index, k)] = row
                iterations += 1
            if iterations > 100000:
                return None
        if not combs2:
            return None
            # raise ValueError("Irreducible input has been given")
        combs = combs2


def greedy_reduction(m: Mat2) -> Optional[List[Tuple[int, int]]]:
    """Returns a list of tuples (r1,r2) that specify which row should be added to which other row
    in order to reduce one row of m to only contain a single 1. 
    Used in :func:`extract_circuit` and :func:`lookahead_extract_base`"""
    indicest = find_minimal_sums(m)
    if indicest is None: return indicest
    indices = list(indicest)
    rows = {i:m.data[i] for i in indices}
    weights = {i: sum(r) for i,r in rows.items()}
    result = []
    while len(indices)>1:
        best = (-1,-1)
        reduction = -10000
        for i in indices:
            for j in indices:
                if j <= i: continue
                w = sum(xor_rows(rows[i],rows[j]))
                if weights[i] - w > reduction:
                    best = (j,i) # "Add row j to i"
                    reduction = weights[i] - w
                if weights[j] - w > reduction:
                    best = (i,j)
                    reduction = weights[j] - w
        result.append(best)
        control, target = best
        rows[target] = xor_rows(rows[control],rows[target])
        weights[target] = weights[target] - reduction
        indices.remove(control)
    return result


def flat_indices(m: Mat2, indices: List[int]) -> Tuple[List[Tuple[int, int]], int]:
    """Given a matrix and a list of row indices that have to be added together,
    returns a list of row operations and the index of the row that would end up with
    the sum of the input rows.

    When transformed into CNOTs, the the depth of the circuit is log_2(len(indices)).

    If the list of indices is empty, returns ([], -1)"""
    if len(indices) == 0:
        return [], -1
    rows = {i: m.data[i] for i in indices}
    weights = {i: sum(r) for i, r in rows.items()}
    result = []
    next_indices = []
    while len(indices) > 1:
        best = (-1, -1)
        reduction = -10000
        for i in indices:
            for j in indices:
                if j <= i: continue
                w = sum(xor_rows(rows[i], rows[j]))
                if weights[i] - w > reduction:
                    best = (j, i)  # "Add row j to i"
                    reduction = weights[i] - w
                if weights[j] - w > reduction:
                    best = (i, j)
                    reduction = weights[j] - w
        result.append(best)
        control, target = best
        rows[target] = xor_rows(rows[control], rows[target])
        weights[target] = weights[target] - reduction
        indices.remove(control)
        indices.remove(target)
        next_indices.append(target)
        if len(indices) <= 1:
            if len(indices) == 1:
                next_indices.append(indices[0])
            indices = next_indices
            next_indices = []
    return result, indices[0]


def greedy_reduction_flat(m: Mat2) -> Optional[List[Tuple[int, int]]]:
    """Returns a list of tuples (r1,r2) that specify which row should be added to which other row
    in order to reduce one row of m to only contain a single 1.
    In contrast to :func:`greedy_reduction`, it preforms the brute-force search starting with the
    highest indices, and places the row operations in such a way that the resulting depth is log_2
    of the number of rows that have to be added together.
    Used in :func:`lookahead_extract_base`"""
    indicest = find_minimal_sums(m, True)
    if indicest is None: return indicest
    return flat_indices(m, list(indicest))[0]


def find_2_minimal_sums(m: Mat2) -> Optional[Tuple[Tuple[int, ...], Tuple[int, ...]]]:
    """Returns two lists of rows in m that can be added together to reduce two of the rows so that
    they only contains a single 1. Used in :func:`greedy_two_reduction`"""
    r = m.rows()
    d = m.data
    combs:  Dict[Tuple[int, ...], List[Z2]] = {(i,): d[i] for i in range(r)}
    combs2: Dict[Tuple[int, ...], List[Z2]]
    sum1: Optional[Tuple[int, ...]] = None
    iterations = 0
    while True:
        combs2 = {}
        for index, l in combs.items():
            for k in range(max(index)+1, r):
                row: List[Z2] = [0 if v1 == v2 else 1 for v1, v2 in zip(combs[index], d[k])]
                if sum(row) == 1:
                    if sum1 is None:
                        sum1 = (*index, k)
                    else:
                        return sum1, (*index, k)
                combs2[(*index, k)] = row
                iterations += 1
            if iterations > 100000:
                return None
        if not combs2:
            return None
        combs = combs2


def greedy_two_reduction(m: Mat2) -> Optional[List[Tuple[int, int]]]:
    """Returns a list of tuples (r1,r2) that specify which row should be added to which other row
    in order to reduce two rows (instead of one as the other greedy reductions) of m to only contain a single 1.
    Used in :func:`lookahead_extract`"""
    indicest = find_2_minimal_sums(m)
    if indicest is None:
        return indicest
    s1 = set(indicest[0])
    s2 = set(indicest[1])

    if s2.issubset(s1):
        s3 = s2
        s2 = s1
        s1 = s3
    if s1.issubset(s2):
        res0, r0 = flat_indices(m, list(s1))
        res1, r1 = flat_indices(m, list(s2.difference(s1)))
        res0.extend(res1)
        if r1 == -1:
            # Should never happen
            print("Got the same sets: {}, {}".format(s1, s2))
            return None
        res0.append((r0, r1))
        return res0

    res0, r0 = flat_indices(m, list(s1.intersection(s2)))
    res1, r1 = flat_indices(m, list(s1.difference(s2)))
    res2, r2 = flat_indices(m, list(s2.difference(s1)))
    res0.extend(res1)
    res0.extend(res2)
    if r0 != -1:
        res0.append((r0, r1))
        res0.append((r0, r2))
    return res0


# O(N^3)
def max_overlap(cz_matrix: Mat2) -> Tuple[Tuple[int,int],List[int]]:
    """Given an adjacency matrix of qubit connectivity of a CZ circuit, returns:
    a) the rows which have the maximum inner product
    b) the list of common qubits between these rows.
    Used in :func:`extract_circuit` to more optimally place CZ gates. 
    """
    N = len(cz_matrix.data[0])

    max_inner_product = 0
    final_common_qbs = list()
    overlapping_rows = (-1,-1)
    for i in range(N):
        for j in range(i+1,N):
            inner_product = 0
            i_czs = 0
            j_czs = 0
            common_qbs = list()
            for k in range(N):
                i_czs += cz_matrix.data[i][k]
                j_czs += cz_matrix.data[j][k]

                if cz_matrix.data[i][k]!=0 and cz_matrix.data[j][k]!=0:
                    inner_product+=1
                    common_qbs.append(k)

            if inner_product > max_inner_product:
                max_inner_product = inner_product
                if i_czs < j_czs:
                    overlapping_rows = (j,i)
                else:
                    overlapping_rows = (i,j)
                final_common_qbs = common_qbs
    return (overlapping_rows,final_common_qbs)

def filter_duplicate_cnots(cnots: List[CNOT]) -> List[CNOT]:
    """Cancels adjacent CNOT gates in a list of CNOT gates."""
    from .optimize import basic_optimization
    qubits = max([max(cnot.control,cnot.target) for cnot in cnots]) + 1
    c = Circuit(qubits)
    c.gates = cnots.copy() # type: ignore
    c = basic_optimization(c,do_swaps=False)
    return c.gates # type: ignore


def remove_extra_cnots(cnots_to_apply: List[CNOT], mat: Mat2) -> List[CNOT]:
    """Remove redundant CNOTs and return a list of only the necessary ones"""
    cnots = cnots_to_apply.copy()
    m2 = mat.copy()
    for cnot in cnots:
        m2.row_add(cnot.target, cnot.control)
    extractable = set()
    for i, row in enumerate(m2.data):
        if sum(row) == 1:
            extractable.add(i)
    # We now know which vertices are extractable, and hence the CNOTs on qubits that do not involve
    # these vertices aren't necessary.
    # So first, we get rid of all the CNOTs that happen in the Gaussian elimination after
    # all the extractable vertices have become extractable
    m2 = mat.copy()
    for count, cnot in enumerate(cnots):
        if sum(1 for row in m2.data if sum(row) == 1) == len(extractable):  # extractable rows equal to maximum
            cnots = cnots[:count]  # So we do not need the remainder of the CNOTs
            break
        m2.row_add(cnot.target, cnot.control)
    # We now recalculate which vertices were extractable, because the deleted cnots
    # might have acted to swap this vertex around some.
    extractable = set()
    for i, row in enumerate(m2.data):
        if sum(row) == 1:
            extractable.add(i)
    # And now we try to get rid of some more CNOTs, that can be commuted to the end of the CNOT circuit
    # without changing extractability.
    necessary_cnots = []
    # 'A' stands for "blocked for All". 'R' for "blocked for Red", 'G' for "blocked for Green".
    blocked = {i: 'A' for i in extractable}
    for cnot in reversed(cnots):
        if cnot.target not in blocked and cnot.control not in blocked:
            continue  # CNOT not needed
        should_add = False
        if cnot.target in blocked and blocked[cnot.target] != 'R':
            should_add = True
            blocked[cnot.target] = 'A'
        if cnot.control in blocked and blocked[cnot.control] != 'G':
            should_add = True
            blocked[cnot.control] = 'A'
        if cnot.control in extractable:
            should_add = True
        if cnot.target in extractable:
            should_add = True
        if not should_add:
            continue
        necessary_cnots.append(cnot)
        if cnot.control not in blocked:
            blocked[cnot.control] = 'G'  # 'G' stands for Green
        if cnot.target not in blocked:
            blocked[cnot.target] = 'R'  # 'R' stands for Red

    return list(reversed(necessary_cnots))


def apply_cnots(g: BaseGraph[VT, ET], c: Circuit, frontier: List[VT], qubit_map: Dict[VT, int],
                cnots: List[CNOT], m: Mat2, neighbors: List[VT]) -> int:
    """Adds the list of CNOTs to the circuit, modifying the graph, frontier, and qubit map as needed.
    Returns the number of vertices that end up being extracted"""
    if len(cnots) > 0:
        cnots2 = cnots
        cnots = []
        for cnot in cnots2:
            m.row_add(cnot.target, cnot.control)
            cnots.append(CNOT(qubit_map[frontier[cnot.control]], qubit_map[frontier[cnot.target]]))
        connectivity_from_biadj(g, m, neighbors, frontier)

    good_verts = dict()
    for i, row in enumerate(m.data):
        if sum(row) == 1:
            v = frontier[i]
            w = neighbors[[j for j in range(len(row)) if row[j]][0]]
            good_verts[v] = w
    if not good_verts:
        raise Exception("No extractable vertex found. Something went wrong")
    hads = []
    for v, w in good_verts.items():  # Update frontier vertices
        hads.append(qubit_map[v])
        # c.add_gate("HAD",qubit_map[v])
        qubit_map[w] = qubit_map[v]
        b = [o for o in g.neighbors(v) if o in g.outputs][0]
        g.remove_vertex(v)
        g.add_edge(g.edge(w, b))
        frontier.remove(v)
        frontier.append(w)

    for cnot in cnots:
        c.add_gate(cnot)
    for h in hads:
        c.add_gate("HAD", h)

    return len(good_verts)


def clean_frontier(g: BaseGraph[VT, ET], c: Circuit, frontier: List[VT],
                   qubit_map: Dict[VT, int], optimize_czs: bool = True) -> int:
    """Remove single qubit gates from the frontier and any CZs between the vertices in the frontier
    Returns the number of CZs saved if `optimize_czs` is True; otherwise returns 0"""
    phases = g.phases()
    czs_saved = 0
    for v in frontier:  # First removing single qubit gates
        q = qubit_map[v]
        b = [w for w in g.neighbors(v) if w in g.outputs][0]
        e = g.edge(v, b)
        if g.edge_type(e) == 2:  # Hadamard edge
            c.add_gate("HAD", q)
            g.set_edge_type(e, 1)
        if phases[v]:
            c.add_gate("ZPhase", q, phases[v])
            g.set_phase(v, 0)
    # And now on to CZ gates
    cz_mat = Mat2([[0 for i in range(g.qubit_count())] for j in range(g.qubit_count())])
    for v in frontier:
        for w in list(g.neighbors(v)):
            if w in frontier:
                cz_mat.data[qubit_map[v]][qubit_map[w]] = 1
                cz_mat.data[qubit_map[w]][qubit_map[v]] = 1
                g.remove_edge(g.edge(v, w))

    if optimize_czs:
        overlap_data = max_overlap(cz_mat)
        while len(overlap_data[1]) > 2:  # there are enough common qubits to be worth optimizing
            i, j = overlap_data[0][0], overlap_data[0][1]
            czs_saved += len(overlap_data[1]) - 2
            c.add_gate("CNOT", i, j)
            for qb in overlap_data[1]:
                c.add_gate("CZ", j, qb)
                cz_mat.data[i][qb] = 0
                cz_mat.data[j][qb] = 0
                cz_mat.data[qb][i] = 0
                cz_mat.data[qb][j] = 0
            c.add_gate("CNOT", i, j)
            overlap_data = max_overlap(cz_mat)

    for i in range(g.qubit_count()):
        for j in range(i + 1, g.qubit_count()):
            if cz_mat.data[i][j] == 1:
                c.add_gate("CZ", i, j)

    return czs_saved


def neighbors_of_frontier(g: BaseGraph[VT, ET], frontier: List[VT]) -> Set[VT]:
    """Returns the set of neighbors of the frontier. When collecting the vertices, it also checks if the vertices
    of the frontier are connected correctly to the inputs.
    If a frontier vertex is only connected to an input, it is removed from the frontier.
    If a frontier vertex is connected to an input and some other vertices, it is disconnected from the input via a new
    spider."""
    qs = g.qubits()
    rs = g.rows()
    neighbor_set = set()
    for v in frontier.copy():
        d = [w for w in g.neighbors(v) if w not in g.outputs]
        if any(w in g.inputs for w in d):  # frontier vertex v is connected to an input
            if len(d) == 1:  # Only connected to input, remove from frontier
                frontier.remove(v)
                continue
            # We disconnect v from the input b via a new spider
            b = [w for w in d if w in g.inputs][0]
            q = qs[b]
            r = rs[b]
            w = g.add_vertex(1, q, r + 1)
            e = g.edge(v, b)
            et = g.edge_type(e)
            g.remove_edge(e)
            g.add_edge(g.edge(v, w), 2)
            g.add_edge(g.edge(w, b), toggle_edge(et))
            d.remove(b)
            d.append(w)
        neighbor_set.update(d)
    return neighbor_set


def remove_gadget(g: BaseGraph[VT, ET], frontier: List[VT], qubit_map: Dict[VT, int],
                  neighbor_set: Set[VT], gadgets: Dict[VT, VT]) -> bool:
    """Removes a gadget that is attached to a frontier vertex. Returns True if such gadget was found, False otherwise"""
    removed_gadget = False
    for w in neighbor_set:
        if w not in gadgets: continue
        for v in g.neighbors(w):
            if v in frontier:
                apply_rule(g, pivot, [(w, v, [], [o for o in g.neighbors(v) if o in g.outputs])])  # type: ignore
                frontier.remove(v)
                del gadgets[w]
                frontier.append(w)
                qubit_map[w] = qubit_map[v]
                removed_gadget = True
                break
    return removed_gadget


def extract_circuit(
        g: BaseGraph[VT, ET],
        optimize_czs: bool = True,
        optimize_cnots: int = 2,
        up_to_perm: bool = False,
        quiet: bool = True
        ) -> Circuit:
    """Given a graph put into semi-normal form by :func:`~pyzx.simplify.full_reduce`, 
    it extracts its equivalent set of gates into an instance of :class:`~pyzx.circuit.Circuit`.
    This function implements a more optimized version of the algorithm described in
    `There and back again: A circuit extraction tale <https://arxiv.org/abs/2003.01664>`_

    Args:
        g: The ZX-diagram graph to be extracted into a Circuit.
        optimize_czs: Whether to try to optimize the CZ-subcircuits by exploiting overlap between the CZ gates
        optimize_cnots: (0,1,2,3) Level of CNOT optimization to apply.
        up_to_perm: If true, returns a circuit that is equivalent to the given graph up to a permutation of the inputs.
        quiet: Whether to print detailed output of the extraction process.
    """
    c = Circuit(g.qubit_count())

    gadgets = {}
    inputs = g.inputs()
    outputs = g.outputs()
    for v in g.vertices():
        if g.vertex_degree(v) == 1 and v not in inputs and v not in outputs:
            n = list(g.neighbors(v))[0]
            gadgets[n] = v
    
    qubit_map: Dict[VT,int] = dict()
    frontier = []
<<<<<<< HEAD
    for i,o in enumerate(outputs):
        v = list(g.neighbors(o))[0]
        if v in inputs: continue
=======
    for i, o in enumerate(g.outputs):
        v = list(g.neighbors(o))[0]
        if v in g.inputs:
            continue
>>>>>>> ce77f010
        frontier.append(v)
        qubit_map[v] = i
        
    czs_saved = 0
    q: Union[float, int]
    
    while True:
        # preprocessing
<<<<<<< HEAD
        for v in frontier: # First removing single qubit gates
            q = qubit_map[v]
            b = [w for w in g.neighbors(v) if w in outputs][0]
            e = g.edge(v,b)
            if g.edge_type(e) == 2: # Hadamard edge
                c.add_gate("HAD",q)
                g.set_edge_type(e,1)
            if phases[v]: 
                c.add_gate("ZPhase", q, phases[v])
                g.set_phase(v,0)
        # And now on to CZ gates
        cz_mat = Mat2([[0 for i in range(g.qubit_count())] for j in range(g.qubit_count())])
        for v in frontier:
            for w in list(g.neighbors(v)):
                if w in frontier:
                    cz_mat.data[qubit_map[v]][qubit_map[w]] = 1
                    cz_mat.data[qubit_map[w]][qubit_map[v]] = 1
                    g.remove_edge(g.edge(v,w))
        
        if optimize_czs:
            overlap_data = max_overlap(cz_mat)
            while len(overlap_data[1]) > 2: #there are enough common qubits to be worth optimizing
                i,j = overlap_data[0][0], overlap_data[0][1]
                czs_saved += len(overlap_data[1])-2
                c.add_gate("CNOT",i,j)
                for qb in overlap_data[1]:
                    c.add_gate("CZ",j,qb)
                    cz_mat.data[i][qb]=0
                    cz_mat.data[j][qb]=0
                    cz_mat.data[qb][i]=0
                    cz_mat.data[qb][j]=0
                c.add_gate("CNOT",i,j)
                overlap_data = max_overlap(cz_mat)

        for i in range(g.qubit_count()):
            for j in range(i+1,g.qubit_count()):
                if cz_mat.data[i][j]==1:
                    c.add_gate("CZ",i,j)
        
        # Now we can proceed with the actual extraction
        # First make sure that frontier is connected in correct way to inputs
        neighbor_set = set()
        for v in frontier.copy():
            d = [w for w in g.neighbors(v) if w not in outputs]
            if any(w in inputs for w in d): #frontier vertex v is connected to an input
                if len(d) == 1: # Only connected to input, remove from frontier
                    frontier.remove(v)
                    continue
                # We disconnect v from the input b via a new spider
                b = [w for w in d if w in inputs][0]
                q = qs[b]
                r = rs[b]
                w = g.add_vertex(1,q,r+1)
                e = g.edge(v,b)
                et = g.edge_type(e)
                g.remove_edge(e)
                g.add_edge(g.edge(v,w),2)
                g.add_edge(g.edge(w,b),toggle_edge(et))
                d.remove(b)
                d.append(w)
            neighbor_set.update(d)
=======
        czs_saved += clean_frontier(g, c, frontier, qubit_map, optimize_czs)
        
        # Now we can proceed with the actual extraction
        # First make sure that frontier is connected in correct way to inputs
        neighbor_set = neighbors_of_frontier(g, frontier)
>>>>>>> ce77f010
        
        if not frontier:
            break  # No more vertices to be processed. We are done.
        
        # First we check if there is a phase gadget in the way
<<<<<<< HEAD
        removed_gadget = False
        for w in neighbor_set:
            if w not in gadgets: continue
            for v in g.neighbors(w):
                if v in frontier:
                    apply_rule(g,pivot,[(w,v,[],[o for o in g.neighbors(v) if o in outputs])]) # type: ignore
                    frontier.remove(v)
                    del gadgets[w]
                    frontier.append(w)
                    qubit_map[w] = qubit_map[v]
                    removed_gadget = True
                    break
        if removed_gadget: # There was indeed a gadget in the way. Go back to the top
=======
        if remove_gadget(g, frontier, qubit_map, neighbor_set, gadgets):
            # There was a gadget in the way. Go back to the top
>>>>>>> ce77f010
            continue
            
        neighbors = list(neighbor_set)
        m = bi_adj(g, neighbors, frontier)
        if all(sum(row) != 1 for row in m.data):  # No easy vertex
            if optimize_cnots > 1:
                greedy_operations = greedy_reduction(m)
            else:
                greedy_operations = None

            if greedy_operations is not None:
                greedy = [CNOT(target, control) for control, target in greedy_operations]
                if (len(greedy) == 1 or optimize_cnots < 3) and not quiet:
                    print("Found greedy reduction with", len(greedy), "CNOT")
                cnots = greedy

            if greedy_operations is None or (optimize_cnots == 3 and len(greedy) > 1):
                perm = column_optimal_swap(m)
                perm = {v: k for k, v in perm.items()}
                neighbors2 = [neighbors[perm[i]] for i in range(len(neighbors))]
                m2 = bi_adj(g, neighbors2, frontier)
                if optimize_cnots > 0:
                    cnots = m2.to_cnots(optimize=True)
                else:
                    cnots = m2.to_cnots(optimize=False)
                # Since the matrix is not square, the algorithm sometimes introduces duplicates
                cnots = filter_duplicate_cnots(cnots)

                if greedy_operations is not None:
                    m3 = m2.copy()
                    for cnot in cnots:
                        m3.row_add(cnot.target,cnot.control)
                    reductions = sum(1 for row in m3.data if sum(row) == 1)
                    if greedy and (len(cnots)/reductions > len(greedy)-0.1):
                        if not quiet: print("Found greedy reduction with", len(greedy), "CNOTs")
                        cnots = greedy
                    else:
                        neighbors = neighbors2
                        m = m2
                        if not quiet: print("Gaussian elimination with", len(cnots), "CNOTs")
            # We now have a set of CNOTs that suffice to extract at least one vertex.
        else:
            if not quiet: print("Simple vertex")
            cnots = []
<<<<<<< HEAD
        good_verts = dict()
        for i, row in enumerate(m.data):
            if sum(row) == 1:
                v = frontier[i]
                w = neighbors[[j for j in range(len(row)) if row[j]][0]]
                good_verts[v] = w
        if not good_verts: raise Exception("No extractable vertex found. Something went wrong")
        hads = []
        for v,w in good_verts.items(): # Update frontier vertices
            hads.append(qubit_map[v])
            #c.add_gate("HAD",qubit_map[v])
            qubit_map[w] = qubit_map[v]
            b = [o for o in g.neighbors(v) if o in outputs][0]
            g.remove_vertex(v)
            g.add_edge(g.edge(w,b))
            frontier.remove(v)
            frontier.append(w)
        if not quiet: print("Vertices extracted:", len(good_verts))
        for cnot in cnots: c.add_gate(cnot)
        for h in hads: c.add_gate("HAD",h)
=======

        extracted = apply_cnots(g, c, frontier, qubit_map, cnots, m, neighbors)
        if not quiet: print("Vertices extracted:", extracted)
>>>>>>> ce77f010
            
    if optimize_czs:
        if not quiet: print("CZ gates saved:", czs_saved)
    # Outside of loop. Finish up the permutation
    id_simp(g, quiet=True)  # Now the graph should only contain inputs and outputs
    # Since we were extracting from right to left, we reverse the order of the gates
    c.gates = list(reversed(c.gates))
    return graph_to_swaps(g, up_to_perm) + c


def extract_simple(g: BaseGraph[VT, ET], up_to_perm: bool = True) -> Circuit:
    """A simplified circuit extractor that works on graphs with a causal flow (e.g. graphs arising
    from circuits via spider fusion).

    Args:
        g: The graph to extract
        up_to_perm: If true, returns a circuit that is equivalent to the given graph up to a permutation of the inputs.
    """
    circ = Circuit(g.qubit_count())
    progress = True
    # inputs = g.inputs()
    outputs = g.outputs()
    while progress:
        progress = False
        
        for q, o in enumerate(outputs):
            if g.vertex_degree(o) != 1:
                raise ValueError("Bad output degree")
            v = list(g.neighbors(o))[0]
            e = g.edge(o, v)
            
            if g.edge_type(e) == EdgeType.HADAMARD:
                progress = True
                circ.prepend_gate(HAD(q))
                g.set_edge_type(e, EdgeType.SIMPLE)
            elif (g.type(v) == VertexType.Z or g.type(v) == VertexType.X) and g.vertex_degree(v) == 2:
                ns = list(g.neighbors(v))
                w = ns[0] if ns[1] == o else ns[1]
                progress = True

                if g.phase(v) != 0:
                    gate = (ZPhase(q, g.phase(v)) if g.type(v) == VertexType.Z else
                            XPhase(q, g.phase(v)))
                    circ.prepend_gate(gate)

                g.add_edge(g.edge(w,o), edgetype=g.edge_type(g.edge(w,v)))
                g.remove_vertex(v)
                
        if progress: continue
        
        for q1,o1 in enumerate(outputs):
            for q2,o2 in enumerate(outputs):
                if o1 == o2: continue
                v1 = list(g.neighbors(o1))[0]
                v2 = list(g.neighbors(o2))[0]
                if g.connected(v1,v2):
                    if ((g.type(v1) == g.type(v2) and g.edge_type(g.edge(v1,v2)) == EdgeType.SIMPLE) or
                        (g.type(v1) != g.type(v2) and g.edge_type(g.edge(v1,v2)) == EdgeType.HADAMARD)):
                        raise ValueError("ZX diagram is not unitary")
                    
                    if g.type(v1) == VertexType.Z and g.type(v2) == VertexType.X:
                        # CNOT
                        progress = True
                        circ.prepend_gate(CNOT(control=q1,target=q2))
                        g.remove_edge(g.edge(v1,v2))
                    elif g.type(v1) == VertexType.Z and g.type(v2) == VertexType.Z:
                        # CZ
                        progress = True
                        circ.prepend_gate(CZ(control=q1,target=q2))
                        g.remove_edge(g.edge(v1,v2))
                    elif g.type(v1) == VertexType.X and g.type(v2) == VertexType.X:
                        # conjugate CZ
                        progress = True
                        circ.prepend_gate(CX(control=q1,target=q2))
                        g.remove_edge(g.edge(v1,v2))

    return graph_to_swaps(g, up_to_perm) + circ


def graph_to_swaps(g: BaseGraph[VT, ET], no_swaps: bool = False) -> Circuit:
    """Converts a graph containing only normal and Hadamard edges into a circuit of Hadamard
    and SWAP gates. If 'no_swaps' is True, only add Hadamards where needed"""
    c = Circuit(g.qubit_count())
    swap_map = {}
    leftover_swaps = False
    inputs = g.inputs()
    outputs = g.outputs()
    for q,v in enumerate(outputs): # check for a last layer of Hadamards, and see if swap gates need to be applied.
        inp = list(g.neighbors(v))[0]
        if inp not in inputs: 
            raise TypeError("Algorithm failed: Graph is not fully reduced")
            return c
        if g.edge_type(g.edge(v,inp)) == 2:
            c.prepend_gate(HAD(q))
            g.set_edge_type(g.edge(v,inp),EdgeType.SIMPLE)
        q2 = inputs.index(inp)
        if q2 != q: leftover_swaps = True
        swap_map[q] = q2
    if not no_swaps and leftover_swaps:
        for t1, t2 in permutation_as_swaps(swap_map):
            c.prepend_gate(SWAP(t1, t2))
    #c.gates = list(reversed(c.gates))
    return c


class LookaheadNode:
    """
    A class for the lookahead extraction.

    Performs most operations recursively, such as expanding nodes,
    picking next roots, and finding optimal nodes.

    Supports two structures:
        - for CNOT optimisation, each node holds the part of the circuit that it creates
        - for depth optimisation, only the leaves hold circuits

    The correct order of operations for a root is:
    root.expand -> root.get_finished -> root.next_nodes, as used in lookahead_extract_base
    """

    def __init__(self,
                 g: BaseGraph[VT, ET],
                 c: Circuit,
                 frontier: List[VT],
                 qubit_map: Dict[VT, int],
                 gadgets: Dict[VT, VT],
                 opt_depth: bool,
                 hard_limit: int,
                 ext_count: int = 0):
        self.g: BaseGraph[VT, ET] = g
        self.c: Circuit = c
        self.frontier: List[VT] = frontier
        self.qubit_map: Dict[VT, int] = qubit_map
        self.gadgets: Dict[VT, VT] = gadgets
        self.children: List['LookaheadNode'] = []
        self.expanded: bool = False
        self.ext_count: int = ext_count
        self.collected: bool = False
        self.opt_depth: bool = opt_depth
        self.d: int = -1
        self.total_d: int = -1
        self.finished_children: Optional[List[int]] = None
        self.hard_limit: int = hard_limit

    def update_hard_limit(self, new_limit: int):
        self.hard_limit = new_limit
        for child in self.children:
            child.update_hard_limit(new_limit)

    def mark_expanded(self):
        """
        Free the memory once the node is expanded.
        """
        self.expanded = True
        self.g = None
        if self.opt_depth:
            self.c = None
        self.frontier = None
        self.qubit_map = None
        self.gadgets = None

    def stats(self):
        """
        Returns the number of nodes, leaves, and maximum depth
        """
        if len(self.children) == 0:
            return 1, 1, 0
        depth = 0
        nodes = 1
        leaves = 0
        for child in self.children:
            c_n, c_l, c_d = child.stats()
            if c_d > depth:
                depth = c_d
            nodes += c_n
            leaves += c_l
        return nodes, leaves, depth + 1

    def optimal(self, rp: 'RootPicker', d: int = -1):
        """
        Computes the stats for leaves (number of 2 qubit gates or depth) to determine the best nodes.

        Args:
            rp: RootPicker, used to collect the leaves and filter the best ones
            d: for CNOT optimisation only, the total number of two qubit gates of the parent nodes, up to root
        """
        if self.collected:
            # Already checked, not interested in it
            return
        if not self.opt_depth:
            if self.d == -1:
                self.d = get_optimize_value(self.c, False)
            if d == -1:
                d = 0
            d = d + self.d
            self.total_d = d
        if len(self.children) == 0:
            if self.opt_depth:
                if self.total_d == -1:
                    self.total_d = get_optimize_value(self.c, True)
                d = self.total_d
            if -1 < self.hard_limit <= d:
                return
            rp.add_leaf(self, Fraction(d, self.ext_count))
            return
        for child in self.children:
            child.optimal(rp, d)

    def next_nodes(self, min_extracted: int, rp: 'RootPicker', prev_circ: Optional[Circuit] = None, d: int = -1):
        """
        Used to find the next roots. Looks for nodes that fit the parameters, then searches their leaves.

        Args:
            min_extracted: minimum number of vertices extracted for a node to be considered a root
            rp: RootPicker to collect the possible roots and best leaves
            prev_circ: for CNOT optimisation, collect the circuit starting from the root up to the node to assign
            to the node in case it is selected as a next root
            d: for CNOT optimisation, the total number of two qubit gates starting from the root
        """
        if len(self.children) == 0 or self.ext_count > min_extracted:
            rp.add_possible_root(self, prev_circ, d)
            self.optimal(rp, d)
            return
        if not self.opt_depth:
            if self.d == -1:
                self.d = get_optimize_value(self.c, False)
            prev_circ = self.c if prev_circ is None else prev_circ + self.c
            d = self.d if d == -1 else d + self.d
            self.total_d = d
        for child in self.children:
            child.next_nodes(min_extracted, rp, prev_circ, d)

    def __has_finished(self) -> bool:
        """
        For CNOT optimisation, check which children of a node has finished leaves
        """
        if self.collected:
            return False
        if not self.expanded:
            if len(self.frontier) == 0:
                return True
            return False
        for i, child in enumerate(self.children):
            fin = child.__has_finished()
            if fin:
                if self.finished_children is None:
                    self.finished_children = []
                self.finished_children.append(i)
        return self.finished_children is not None

    def __collect_finished_cnot(self, best_c: Optional[Circuit], best_d: int,
                                c: Circuit, up_to_perm: bool) -> Tuple[Optional[Circuit], int]:
        """
        Find the best fully extracted circuits in the CNOT optimisation case
        """
        c = c + self.c
        if not self.expanded:
            self.collected = True
            id_simp(self.g, quiet=True)
            c.gates = list(reversed(c.gates))
            c = graph_to_swaps(self.g, up_to_perm) + c
            d = get_optimize_value(c, self.opt_depth, True)
            if d < best_d or best_d == -1:
                best_c = c
                best_d = d
        else:
            if self.finished_children is None:
                raise AssertionError("LookaheadNode.__collect_finished_cnot was called before " +
                                     "LookaheadNode.__has_finished")
            for i in self.finished_children:
                best_c, best_d = self.children[i].__collect_finished_cnot(best_c, best_d, c, up_to_perm)
            self.finished_children = None
        return best_c, best_d

    def __collect_finished_depth(self, best_c: Optional[Circuit], best_d: int,
                                 up_to_perm: bool) -> Tuple[Optional[Circuit], int]:
        """
        Find the best fully extracted circuits in the depth optimisation case
        """
        if not self.expanded and not self.collected and len(self.frontier) == 0:
            self.collected = True
            id_simp(self.g, quiet=True)
            self.c.gates = list(reversed(self.c.gates))
            self.c = graph_to_swaps(self.g, up_to_perm) + self.c
            d = get_optimize_value(self.c, self.opt_depth, True)
            if d < best_d or best_d == -1:
                best_c = self.c
                best_d = d
        elif self.children is not None:
            for child in self.children:
                best_c, best_d = child.__collect_finished_depth(best_c, best_d, up_to_perm)
        return best_c, best_d

    def get_finished(self, best_c: Optional[Circuit], best_d: int, up_to_perm: bool) -> Tuple[Optional[Circuit], int]:
        """
        Find the best fully extracted circuits in the CNOT optimisation case

        Args:
            best_c: best circuit up to this point
            best_d: best two qubit count/depth up to this point
            up_to_perm: return an equivalent circuit up to a permutation of inputs

        Returns:
            best_c, best_d updated with any finished leaves found
        """
        if self.opt_depth:
            return self.__collect_finished_depth(best_c, best_d, up_to_perm)
        if self.__has_finished():
            return self.__collect_finished_cnot(best_c, best_d, Circuit(self.c.qubits), up_to_perm)
        return best_c, best_d

    def can_expand(self):
        if not self.expanded:
            if len(self.frontier) == 0:
                return False
            if self.d == -1:  # Should only be the case for the initial root
                return True
            if self.total_d >= self.hard_limit > -1:
                return False
            return True
        for child in self.children:
            if child.can_expand():
                return True
        return False

    def branch_child(self) -> 'LookaheadNode':
        child = LookaheadNode(self.g.clone(), self.c.copy() if self.opt_depth else Circuit(self.c.qubits),
                              self.frontier.copy(), self.qubit_map.copy(), self.gadgets.copy(), self.opt_depth,
                              self.hard_limit, self.ext_count)
        self.children.append(child)
        return child

    def apply_cnots(self, cnots: List[CNOT], m: Mat2, neighbors: List[VT]):
        self.ext_count += apply_cnots(self.g, self.c, self.frontier, self.qubit_map, cnots, m, neighbors)

    def expand(self, limit: int, max_depth: int, algorithms: List[int]):
        if max_depth == 0:
            return
        if self.total_d >= self.hard_limit > -1:
            return
        while not self.expanded and self.ext_count < limit and len(self.frontier) != 0:
            self.d = -1
            clean_frontier(self.g, self.c, self.frontier, self.qubit_map)

            # Now we can proceed with the actual extraction
            # First make sure that frontier is connected in correct way to inputs
            neighbor_set = neighbors_of_frontier(self.g, self.frontier)

            if not self.frontier:
                break  # No more vertices to be processed. We are done.

            # First we check if there is a phase gadget in the way
            if remove_gadget(self.g, self.frontier, self.qubit_map, neighbor_set, self.gadgets):
                # There was a gadget in the way. Go back to the top
                continue

            neighbors = list(neighbor_set)
            m = bi_adj(self.g, neighbors, self.frontier)

            cnots: List[CNOT] = []
            if all(sum(row) != 1 for row in m.data):  # No easy vertex

                qubits = self.c.qubits
                branches: List[List[CNOT]] = []
                for alg in algorithms:
                    # Try different algorithms to get distinct sets of CNOTs that can be used
                    cnots_opt = self.apply_operation(alg, m, neighbors)
                    if cnots_opt is None:
                        continue
                    should_append = True
                    for i in range(len(branches)):
                        if compare_cnots(cnots_opt, branches[i], qubits):  # Same result when applying CNOTs
                            should_append = False
                            if len(cnots_opt) < len(branches[i]):
                                branches[i] = cnots_opt
                            break
                    if should_append:
                        branches.append(cnots_opt)

                if len(branches) == 0:
                    raise Exception("All steps returned impossible")
                elif len(branches) == 1:  # No need to branch
                    cnots = branches[0]
                else:  # Branch and go to children
                    for cnots_opt in branches:
                        child = self.branch_child()
                        child.apply_cnots(cnots_opt, m.copy(), neighbors)
                    self.mark_expanded()
                    break

            self.apply_cnots(cnots, m, neighbors)

        for child in self.children:
            child.expand(limit, max_depth - 1, algorithms)

    def apply_operation(self, operation_id: int, m: Mat2, neighbors: List[VT]) -> Optional[List[CNOT]]:
        """
        Apply one of the possible operations to the current node to obtain a list of CNOTs
        """
        cnots: List[CNOT]

        if operation_id == 0:
            perm = column_optimal_swap(m)
            perm = {v: k for k, v in perm.items()}
            neighbors2 = [neighbors[perm[i]] for i in range(len(neighbors))]
            m2 = bi_adj(self.g, neighbors2, self.frontier)
            cnots = m2.to_cnots(optimize=False, use_log_blocksize=True)
            cnots = filter_duplicate_cnots(
                cnots)  # Since the matrix is not square, the algorithm sometimes introduces duplicates

        elif operation_id == 1:
            greedy_operations = greedy_reduction(m)
            if greedy_operations is None:
                return None
            cnots = [CNOT(target, control) for control, target in greedy_operations]

        elif operation_id == 2:
            greedy_operations = greedy_reduction_flat(m)
            if greedy_operations is None:
                return None
            cnots = [CNOT(target, control) for control, target in greedy_operations]

        elif operation_id == 3:
            greedy_operations = greedy_two_reduction(m)
            if greedy_operations is None:
                return None
            cnots = [CNOT(target, control) for control, target in greedy_operations]

        else:
            raise Exception("Unknown extraction step: {}".format(operation_id))

        cnots_opt = remove_extra_cnots(cnots, m)
        return cnots_opt


class RootPicker:
    """
    Class for picking the next roots that correspond to the best k leaves.
    """
    def __init__(self, k: int):
        self.k: int = k
        self.nodes: List[Optional[Tuple[LookaheadNode, Optional[Circuit], int]]] = []
        self.best: List[Tuple[LookaheadNode, Fraction, int]] = []

    def add_possible_root(self, n: LookaheadNode, c: Optional[Circuit], d: int):
        """
        Add a node that satisfies the conditions for being a root in the next step
        For CNOT optimisation, include the circuit up to this node
        """
        # First, remove any of the previous nodes that we do not need
        # This will let the garbage collector to clean the unnecessary nodes
        if len(self.nodes) > 0:
            s = set()
            for p in self.best:
                s.add(p[2])
            for i in range(len(self.nodes)):
                if i not in s:
                    self.nodes[i] = None
        # Add the new node
        self.nodes.append((n, c, d))

    def add_leaf(self, n: LookaheadNode, d: Fraction):
        """
        Add a leaf to the list of the best k leaves. It is assigned to the last possible root added.

        Args:
            n: the leaf
            d: the metric for comparison (two qubit count or depth divided by the number of vertices extracted)
        """
        if len(self.nodes) == 0:
            raise AssertionError("Adding leaf without any possible root")
        i = 0
        while i < len(self.best) and d >= self.best[i][1]:
            i += 1
        if i == self.k:
            return
        self.best.insert(i, (n, d, len(self.nodes) - 1))
        if len(self.best) > self.k:
            self.best.pop()

    def get_next_roots(self) -> List[Optional[LookaheadNode]]:
        """
        Pick the roots that correspond to the best k leaves added

        The type needs Optional to match the type in `lookahead_extract_base`, which allows nodes to be removed from
        the list early.
        """
        if len(self.nodes) == 0:
            return []
        s = set()
        for p in self.best:
            s.add(p[2])
        nodes: List[Optional[LookaheadNode]] = []
        for i in s:
            entry = self.nodes[i]
            if entry is None:
                # Does not happen, needed for type checking
                raise AssertionError("RootPicker removed a root that was still needed")
            else:
                n = entry[0]
                if entry[1] is not None:
                    n.c = entry[1] + n.c
                    if n.d != -1:
                        n.d = entry[2] + n.d
                nodes.append(n)
        return nodes


def lookahead_extract_base(
        g: BaseGraph[VT, ET],
        steps: int = -1,  # ideal number of steps to look ahead
        depth_limit: int = 7,  # maximum depth os the lookahead tree
        min_extract: int = 5,  # minimum extracted vertices at each step, improves performance
        nodes_kept: int = 4,   # keep the best 'nodes_kept' nodes when advancing to the next step
        hard_limit: int = -1,  # do not consider circuits where the comparison metric is over this
        algorithms: Optional[List[int]] = None,  # always include 0, pick any from 1, 2, 3
        optimize_for_depth: bool = False,  # optimize for depth instead of two qubit gates
        compare_basic: bool = True,  # use the default extractions and pick the best
        up_to_perm: bool = False  # return an equivalent circuit up to an input permutation
        ) -> Optional[Circuit]:
    """
    Main method for the lookahead extraction. Uses different methods to produce CNOTS and extract vertices,
    simulates a few steps in advance, and picks the best results.

    Args:
        g: the graph to transform into a circuit
        steps: the number of vertices to extract before comparing different results; should generally vary with the number of qubits in the graph
        depth_limit: the maximum depth of the search tree, to stop from memory problems in some edge cases; negative values remove the constrint
        min_extract: the minimum number of vertices extracted for a node to be considered as a root for the next step
        nodes_kept: instead of only considering the best result when looking ahead, consider the best 'nodes_kept' results and pick the nodes that correspond to each result to be roots in the next step
        hard_limit: stop the search when reaching 'hard_limit' two qubit gates/depth
        algorithms: the different algorithms to use in the search; always include 0, other possibilities are 1, 2, 3; the length of this list gives the branching factor of the search tree
        optimize_for_depth: if set to false (default), optimize for the number of two qubit gates; if set to true, optimize for depth
        compare_basic: perform the standard extractions and pick the best between the standard and the result of the lookahead extraction
        up_to_perm: if set to true, returns a circuit that corresponds to the graph up to a permutation of th inputs

    Returns:
        A circuit that corresponds to the given graph, with two qubit count / depth less than 'hard_limit'; None if no such circuit was found
    """

    if steps < 1:
        steps = g.qubit_count() * 3
    if depth_limit < 1:
        depth_limit = -1
    if min_extract < 0:
        min_extract = 0
    if nodes_kept < 1:
        nodes_kept = 1
    if hard_limit < 0:
        hard_limit = -1
    if algorithms is None:
        algorithms = [0, 1, 2]

    best_c = None
    best_d = hard_limit

    if compare_basic:
        # Perform the basic extractions and pick the best result
        c1 = extract_circuit(g.clone(), optimize_cnots=1, up_to_perm=up_to_perm)
        d1 = get_optimize_value(c1, optimize_for_depth, True)
        if best_d > d1 or best_d == -1:
            best_c = c1
            best_d = d1
        c1 = extract_circuit(g.clone(), optimize_cnots=3, up_to_perm=up_to_perm)
        d1 = get_optimize_value(c1, optimize_for_depth, True)
        if best_d > d1 or best_d == -1:
            best_c = c1
            best_d = d1
        hard_limit = best_d

    gadgets = {}
    for v in g.vertices():
        if g.vertex_degree(v) == 1 and v not in g.inputs and v not in g.outputs:
            n = list(g.neighbors(v))[0]
            gadgets[n] = v

    qubit_map: Dict[VT, int] = dict()
    frontier = []
    for i, o in enumerate(g.outputs):
        v = list(g.neighbors(o))[0]
        if v in g.inputs:
            continue
        frontier.append(v)
        qubit_map[v] = i

    roots: List[Optional[LookaheadNode]] =\
        [LookaheadNode(g, Circuit(g.qubit_count()), frontier, qubit_map, gadgets, optimize_for_depth, hard_limit)]

    while len(roots) > 0:
        rp = RootPicker(nodes_kept)
        for i in range(len(roots)):
            root = roots[i]
            if root is None:
                continue  # Never happens, but creates problems with type checker
            if root.hard_limit > hard_limit:
                root.update_hard_limit(hard_limit)
            if root.can_expand():
                new_limit = root.ext_count + steps
                prev_extracted = root.ext_count
                root.expand(new_limit, depth_limit, algorithms)
                best_c, best_d = root.get_finished(best_c, best_d, up_to_perm)
                if best_d < hard_limit:
                    hard_limit = best_d
                    root.update_hard_limit(hard_limit)
                root.next_nodes(prev_extracted + min_extract, rp)
            # Allow unneeded nodes to be removed to free memory
            roots[i] = None
        roots = rp.get_next_roots()

    return best_c


def get_optimize_value(c: Circuit, optimize_for_depth: bool, expand_to_basic: bool = False) -> int:
    """ Computes the two qubit count or the depth for the circuit. """
    if expand_to_basic:
        c = c.to_basic_gates()
    if not optimize_for_depth:
        d = 0
        for gate in c.gates:
            if isinstance(gate, (CNOT, CZ)):
                d += 1
        return d
    return c.depth()


def cnots_to_xor_list(cnots: List[CNOT], size: int) -> List[Set[int]]:
    sets = [{i} for i in range(size)]
    for c in cnots:
        for i in sets[c.target]:
            if i in sets[c.control]:
                sets[c.control].remove(i)
            else:
                sets[c.control].add(i)
    return sets


def compare_cnots(c1: List[CNOT], c2: List[CNOT], size: int) -> bool:
    """ Checks if two sets of cnots give the same results """
    s1 = cnots_to_xor_list(c1, size)
    s2 = cnots_to_xor_list(c2, size)
    for index in range(size):
        if s1[index] != s2[index]:
            return False
    return True


def lookahead_fast(g: BaseGraph[VT, ET], optimize_for_depth: bool = False, up_to_perm: bool = False) -> Circuit:
    """
    A lookahead extraction with relatively fast results. For details see :func:`lookahead_extract_base`
    """
    c = lookahead_extract_base(g, 4 * g.qubit_count(), 8, 5, 4, -1, [0, 1], optimize_for_depth, False, up_to_perm)
    if c is None:
        raise AssertionError("Lookahead extraction with no hard limit returned None")
    return c


def lookahead_extract(g: BaseGraph[VT, ET], optimize_for_depth: bool = False, up_to_perm: bool = False) -> Circuit:
    """
        A lookahead extraction with recommended parameters. For details see :func:`lookahead_extract_base`
    """
    qubits = g.qubit_count()
    c = lookahead_extract_base(g.clone(), 4 * qubits, 8, 0, 4, -1, [0, 1], optimize_for_depth, True, up_to_perm)
    if c is None:
        raise AssertionError("Lookahead extraction with no hard limit returned None")
    d = get_optimize_value(c, optimize_for_depth, True)
    c1 = lookahead_extract_base(g, 4 * qubits, 8, 5, 4, d, [0, 3], optimize_for_depth, False, up_to_perm)
    if c1 is not None:
        d1 = get_optimize_value(c1, optimize_for_depth, True)
        if d1 < d:
            c = c1
    return c


def lookahead_full(g: BaseGraph[VT, ET], optimize_for_depth: bool = False, up_to_perm: bool = False) -> Circuit:
    """
        A lookahead extraction which compares a number of possible extractions and returns the best result.
        Can take a very long time for large circuits. For details see :func:`lookahead_extract_base`
    """
    qubits = g.qubit_count()
    c = lookahead_extract_base(g.clone(), 3 * qubits, 7, qubits, 4, -1,
                               [0, 1, 3], optimize_for_depth, True, up_to_perm)
    if c is None:
        raise AssertionError("Lookahead extraction with no hard limit returned None")
    d = get_optimize_value(c, optimize_for_depth, True)
    c1 = lookahead_extract_base(g.clone(), 4 * qubits, 8, 0, 4, d, [0, 1], optimize_for_depth, False, up_to_perm)
    if c1 is not None:
        d1 = get_optimize_value(c1, optimize_for_depth, True)
        if d1 < d:
            c = c1
            d = d1
    c1 = lookahead_extract_base(g.clone(), 4 * qubits, 8, 5, 4, d, [0, 2], optimize_for_depth, False, up_to_perm)
    if c1 is not None:
        d1 = get_optimize_value(c1, optimize_for_depth, True)
        if d1 < d:
            c = c1
            d = d1
    c1 = lookahead_extract_base(g, 4 * qubits, 8, 5, 4, d, [0, 3], optimize_for_depth, False, up_to_perm)
    if c1 is not None:
        d1 = get_optimize_value(c1, optimize_for_depth, True)
        if d1 < d:
            c = c1
    return c<|MERGE_RESOLUTION|>--- conflicted
+++ resolved
@@ -469,11 +469,12 @@
     if not good_verts:
         raise Exception("No extractable vertex found. Something went wrong")
     hads = []
+    outputs = g.outputs()
     for v, w in good_verts.items():  # Update frontier vertices
         hads.append(qubit_map[v])
         # c.add_gate("HAD",qubit_map[v])
         qubit_map[w] = qubit_map[v]
-        b = [o for o in g.neighbors(v) if o in g.outputs][0]
+        b = [o for o in g.neighbors(v) if o in outputs][0]
         g.remove_vertex(v)
         g.add_edge(g.edge(w, b))
         frontier.remove(v)
@@ -493,9 +494,10 @@
     Returns the number of CZs saved if `optimize_czs` is True; otherwise returns 0"""
     phases = g.phases()
     czs_saved = 0
+    outputs = g.outputs()
     for v in frontier:  # First removing single qubit gates
         q = qubit_map[v]
-        b = [w for w in g.neighbors(v) if w in g.outputs][0]
+        b = [w for w in g.neighbors(v) if w in outputs][0]
         e = g.edge(v, b)
         if g.edge_type(e) == 2:  # Hadamard edge
             c.add_gate("HAD", q)
@@ -544,14 +546,16 @@
     qs = g.qubits()
     rs = g.rows()
     neighbor_set = set()
+    inputs = g.inputs()
+    outputs = g.outputs()
     for v in frontier.copy():
-        d = [w for w in g.neighbors(v) if w not in g.outputs]
-        if any(w in g.inputs for w in d):  # frontier vertex v is connected to an input
+        d = [w for w in g.neighbors(v) if w not in outputs]
+        if any(w in inputs for w in d):  # frontier vertex v is connected to an input
             if len(d) == 1:  # Only connected to input, remove from frontier
                 frontier.remove(v)
                 continue
             # We disconnect v from the input b via a new spider
-            b = [w for w in d if w in g.inputs][0]
+            b = [w for w in d if w in inputs][0]
             q = qs[b]
             r = rs[b]
             w = g.add_vertex(1, q, r + 1)
@@ -570,11 +574,12 @@
                   neighbor_set: Set[VT], gadgets: Dict[VT, VT]) -> bool:
     """Removes a gadget that is attached to a frontier vertex. Returns True if such gadget was found, False otherwise"""
     removed_gadget = False
+    outputs = g.outputs()
     for w in neighbor_set:
         if w not in gadgets: continue
         for v in g.neighbors(w):
             if v in frontier:
-                apply_rule(g, pivot, [(w, v, [], [o for o in g.neighbors(v) if o in g.outputs])])  # type: ignore
+                apply_rule(g, pivot, [(w, v, [], [o for o in g.neighbors(v) if o in outputs])])  # type: ignore
                 frontier.remove(v)
                 del gadgets[w]
                 frontier.append(w)
@@ -615,16 +620,10 @@
     
     qubit_map: Dict[VT,int] = dict()
     frontier = []
-<<<<<<< HEAD
-    for i,o in enumerate(outputs):
+    for i, o in enumerate(outputs):
         v = list(g.neighbors(o))[0]
-        if v in inputs: continue
-=======
-    for i, o in enumerate(g.outputs):
-        v = list(g.neighbors(o))[0]
-        if v in g.inputs:
+        if v in inputs:
             continue
->>>>>>> ce77f010
         frontier.append(v)
         qubit_map[v] = i
         
@@ -633,98 +632,18 @@
     
     while True:
         # preprocessing
-<<<<<<< HEAD
-        for v in frontier: # First removing single qubit gates
-            q = qubit_map[v]
-            b = [w for w in g.neighbors(v) if w in outputs][0]
-            e = g.edge(v,b)
-            if g.edge_type(e) == 2: # Hadamard edge
-                c.add_gate("HAD",q)
-                g.set_edge_type(e,1)
-            if phases[v]: 
-                c.add_gate("ZPhase", q, phases[v])
-                g.set_phase(v,0)
-        # And now on to CZ gates
-        cz_mat = Mat2([[0 for i in range(g.qubit_count())] for j in range(g.qubit_count())])
-        for v in frontier:
-            for w in list(g.neighbors(v)):
-                if w in frontier:
-                    cz_mat.data[qubit_map[v]][qubit_map[w]] = 1
-                    cz_mat.data[qubit_map[w]][qubit_map[v]] = 1
-                    g.remove_edge(g.edge(v,w))
-        
-        if optimize_czs:
-            overlap_data = max_overlap(cz_mat)
-            while len(overlap_data[1]) > 2: #there are enough common qubits to be worth optimizing
-                i,j = overlap_data[0][0], overlap_data[0][1]
-                czs_saved += len(overlap_data[1])-2
-                c.add_gate("CNOT",i,j)
-                for qb in overlap_data[1]:
-                    c.add_gate("CZ",j,qb)
-                    cz_mat.data[i][qb]=0
-                    cz_mat.data[j][qb]=0
-                    cz_mat.data[qb][i]=0
-                    cz_mat.data[qb][j]=0
-                c.add_gate("CNOT",i,j)
-                overlap_data = max_overlap(cz_mat)
-
-        for i in range(g.qubit_count()):
-            for j in range(i+1,g.qubit_count()):
-                if cz_mat.data[i][j]==1:
-                    c.add_gate("CZ",i,j)
-        
-        # Now we can proceed with the actual extraction
-        # First make sure that frontier is connected in correct way to inputs
-        neighbor_set = set()
-        for v in frontier.copy():
-            d = [w for w in g.neighbors(v) if w not in outputs]
-            if any(w in inputs for w in d): #frontier vertex v is connected to an input
-                if len(d) == 1: # Only connected to input, remove from frontier
-                    frontier.remove(v)
-                    continue
-                # We disconnect v from the input b via a new spider
-                b = [w for w in d if w in inputs][0]
-                q = qs[b]
-                r = rs[b]
-                w = g.add_vertex(1,q,r+1)
-                e = g.edge(v,b)
-                et = g.edge_type(e)
-                g.remove_edge(e)
-                g.add_edge(g.edge(v,w),2)
-                g.add_edge(g.edge(w,b),toggle_edge(et))
-                d.remove(b)
-                d.append(w)
-            neighbor_set.update(d)
-=======
         czs_saved += clean_frontier(g, c, frontier, qubit_map, optimize_czs)
         
         # Now we can proceed with the actual extraction
         # First make sure that frontier is connected in correct way to inputs
         neighbor_set = neighbors_of_frontier(g, frontier)
->>>>>>> ce77f010
         
         if not frontier:
             break  # No more vertices to be processed. We are done.
         
         # First we check if there is a phase gadget in the way
-<<<<<<< HEAD
-        removed_gadget = False
-        for w in neighbor_set:
-            if w not in gadgets: continue
-            for v in g.neighbors(w):
-                if v in frontier:
-                    apply_rule(g,pivot,[(w,v,[],[o for o in g.neighbors(v) if o in outputs])]) # type: ignore
-                    frontier.remove(v)
-                    del gadgets[w]
-                    frontier.append(w)
-                    qubit_map[w] = qubit_map[v]
-                    removed_gadget = True
-                    break
-        if removed_gadget: # There was indeed a gadget in the way. Go back to the top
-=======
         if remove_gadget(g, frontier, qubit_map, neighbor_set, gadgets):
             # There was a gadget in the way. Go back to the top
->>>>>>> ce77f010
             continue
             
         neighbors = list(neighbor_set)
@@ -769,32 +688,9 @@
         else:
             if not quiet: print("Simple vertex")
             cnots = []
-<<<<<<< HEAD
-        good_verts = dict()
-        for i, row in enumerate(m.data):
-            if sum(row) == 1:
-                v = frontier[i]
-                w = neighbors[[j for j in range(len(row)) if row[j]][0]]
-                good_verts[v] = w
-        if not good_verts: raise Exception("No extractable vertex found. Something went wrong")
-        hads = []
-        for v,w in good_verts.items(): # Update frontier vertices
-            hads.append(qubit_map[v])
-            #c.add_gate("HAD",qubit_map[v])
-            qubit_map[w] = qubit_map[v]
-            b = [o for o in g.neighbors(v) if o in outputs][0]
-            g.remove_vertex(v)
-            g.add_edge(g.edge(w,b))
-            frontier.remove(v)
-            frontier.append(w)
-        if not quiet: print("Vertices extracted:", len(good_verts))
-        for cnot in cnots: c.add_gate(cnot)
-        for h in hads: c.add_gate("HAD",h)
-=======
 
         extracted = apply_cnots(g, c, frontier, qubit_map, cnots, m, neighbors)
         if not quiet: print("Vertices extracted:", extracted)
->>>>>>> ce77f010
             
     if optimize_czs:
         if not quiet: print("CZ gates saved:", czs_saved)
@@ -1366,16 +1262,18 @@
         hard_limit = best_d
 
     gadgets = {}
+    inputs = g.inputs()
+    outputs = g.outputs()
     for v in g.vertices():
-        if g.vertex_degree(v) == 1 and v not in g.inputs and v not in g.outputs:
+        if g.vertex_degree(v) == 1 and v not in inputs and v not in outputs:
             n = list(g.neighbors(v))[0]
             gadgets[n] = v
 
     qubit_map: Dict[VT, int] = dict()
     frontier = []
-    for i, o in enumerate(g.outputs):
+    for i, o in enumerate(outputs):
         v = list(g.neighbors(o))[0]
-        if v in g.inputs:
+        if v in inputs:
             continue
         frontier.append(v)
         qubit_map[v] = i
